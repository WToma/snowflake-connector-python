#!/usr/bin/env python
# -*- coding: utf-8 -*-
#
# Copyright (c) 2012-2021 Snowflake Computing Inc. All right reserved.
#

import glob
import gzip
import os
import sys
import time
from logging import getLogger

import pytest

from snowflake.connector.constants import UTF8
from snowflake.connector.file_transfer_agent import (
    SnowflakeAzureProgressPercentage,
    SnowflakeProgressPercentage,
)

from ..generate_test_files import generate_k_lines_of_n_files
from ..integ_helpers import drop_table, execute, put
from ..randomize import random_string

logger = getLogger(__name__)

# Mark every test in this module as an azure and a putget test
pytestmark = [pytest.mark.azure]


<<<<<<< HEAD
@pytest.mark.parametrize("from_path", [True, pytest.param(False, marks=pytest.mark.skipolddriver)])
def test_put_get_with_azure(tmpdir, conn_cnx, from_path):
=======
@pytest.mark.parametrize(
    "from_path", [True, pytest.param(False, marks=pytest.mark.skipolddriver)]
)
def test_put_get_with_azure(tmpdir, conn_cnx, db_parameters, from_path):
>>>>>>> bc9616ad
    """[azure] Puts and Gets a small text using Azure."""
    # create a data file
    fname = str(tmpdir.join("test_put_get_with_azure_token.txt.gz"))
    original_contents = "123,test1\n456,test2\n"
    with gzip.open(fname, "wb") as f:
        f.write(original_contents.encode(UTF8))
<<<<<<< HEAD
    tmp_dir = str(tmpdir.mkdir('test_put_get_with_azure_token'))
    table_name = random_string(7, 'snow32806_')

    with conn_cnx() as cnx:
        with cnx.cursor() as csr:
            csr.execute("create table {} (a int, b string)".format(table_name))
=======
    tmp_dir = str(tmpdir.mkdir("test_put_get_with_azure_token"))
    table_name = random_string(5, "snow32806_")

    with conn_cnx() as cnx:
        with cnx.cursor() as csr:
            csr.execute(
                "create or replace table {} (a int, b string)".format(table_name)
            )
>>>>>>> bc9616ad
            try:
                file_stream = None if from_path else open(fname, "rb")
                put(
                    csr,
                    fname,
                    f"%{table_name}",
                    from_path,
                    sql_options=" auto_compress=true parallel=30",
                    _put_callback=SnowflakeAzureProgressPercentage,
                    _get_callback=SnowflakeAzureProgressPercentage,
                    file_stream=file_stream,
                )
                assert csr.fetchone()[6] == "UPLOADED"
                csr.execute("copy into {}".format(table_name))
                csr.execute("rm @%{}".format(table_name))
                assert csr.execute("ls @%{}".format(table_name)).fetchall() == []
                csr.execute(
                    "copy into @%{table_name} from {table_name} "
                    "file_format=(type=csv compression='gzip')".format(
                        table_name=table_name
                    )
                )
                csr.execute(
                    "get @%{table_name} file://{}".format(
                        tmp_dir, table_name=table_name
                    ),
                    _put_callback=SnowflakeAzureProgressPercentage,
                    _get_callback=SnowflakeAzureProgressPercentage,
                )
                rec = csr.fetchone()
                assert rec[0].startswith("data_"), "A file downloaded by GET"
                assert rec[1] == 36, "Return right file size"
                assert rec[2] == "DOWNLOADED", "Return DOWNLOADED status"
                assert rec[3] == "", "Return no error message"
            finally:
                if file_stream:
                    file_stream.close()
                csr.execute("drop table {}".format(table_name))

    files = glob.glob(os.path.join(tmp_dir, "data_*"))
    with gzip.open(files[0], "rb") as fd:
        contents = fd.read().decode(UTF8)
    assert original_contents == contents, "Output is different from the original file"


def test_put_copy_many_files_azure(tmpdir, conn_cnx, request):
    """[azure] Puts and Copies many files."""
    # generates N files
    number_of_files = 10
    number_of_lines = 1000
    tmp_dir = generate_k_lines_of_n_files(
        number_of_lines, number_of_files, tmp_dir=str(tmpdir.mkdir("data"))
    )
    folder_name = random_string(5, "test_put_copy_many_files_azure_")

    files = os.path.join(tmp_dir, "file*")

    def run(csr, sql):
        sql = sql.format(files=files, name=folder_name)
        return csr.execute(sql).fetchall()

<<<<<<< HEAD
    with conn_cnx() as cnx, cnx.cursor() as csr:
        run(csr, """
        create table {name} (
        aa int,
        dt date,
        ts timestamp,
        tsltz timestamp_ltz,
        tsntz timestamp_ntz,
        tstz timestamp_tz,
        pct float,
        ratio number(6,2))
        """)
        request.addfinalizer(drop_table(conn_cnx, folder_name))

        all_recs = run(csr, "put file://{files} @%{name}")
        assert all([rec[6] == 'UPLOADED' for rec in all_recs])
        run(csr, "copy into {name}")

        rows = sum([rec[0] for rec in run(csr, "select count(*) from {name}")])
        assert rows == number_of_files * number_of_lines, 'Number of rows'


def test_put_copy_duplicated_files_azure(tmpdir, conn_cnx, request):
=======
    with conn_cnx() as cnx:
        with cnx.cursor() as csr:
            run(
                csr,
                """
            create or replace table {name} (
            aa int,
            dt date,
            ts timestamp,
            tsltz timestamp_ltz,
            tsntz timestamp_ntz,
            tstz timestamp_tz,
            pct float,
            ratio number(6,2))
            """,
            )
            try:
                all_recs = run(csr, "put file://{files} @%{name}")
                assert all([rec[6] == "UPLOADED" for rec in all_recs])
                run(csr, "copy into {name}")

                rows = sum([rec[0] for rec in run(csr, "select count(*) from {name}")])
                assert rows == number_of_files * number_of_lines, "Number of rows"
            finally:
                run(csr, "drop table if exists {name}")


def test_put_copy_duplicated_files_azure(tmpdir, conn_cnx, db_parameters):
>>>>>>> bc9616ad
    """[azure] Puts and Copies duplicated files."""
    # generates N files
    number_of_files = 5
    number_of_lines = 100
    tmp_dir = generate_k_lines_of_n_files(
        number_of_lines, number_of_files, tmp_dir=str(tmpdir.mkdir("data"))
    )
    table_name = random_string(5, "test_put_copy_duplicated_files_azure_")

    files = os.path.join(tmp_dir, "file*")

    def run(csr, sql):
        sql = sql.format(files=files, name=table_name)
        return csr.execute(sql, _raise_put_get_error=False).fetchall()

<<<<<<< HEAD
    with conn_cnx() as cnx, cnx.cursor() as csr:
        run(csr, """
        create table {name} (
        aa int,
        dt date,
        ts timestamp,
        tsltz timestamp_ltz,
        tsntz timestamp_ntz,
        tstz timestamp_tz,
        pct float,
        ratio number(6,2))
        """)
        request.addfinalizer(drop_table(conn_cnx, table_name))

        success_cnt = 0
        skipped_cnt = 0
        for rec in run(csr, "put file://{files} @%{name}"):
            logger.info('rec=%s', rec)
            if rec[6] == 'UPLOADED':
                success_cnt += 1
            elif rec[6] == 'SKIPPED':
                skipped_cnt += 1
        assert success_cnt == number_of_files, 'uploaded files'
        assert skipped_cnt == 0, 'skipped files'

        deleted_cnt = 0
        run(csr, "rm @%{name}/file0")
        deleted_cnt += 1
        run(csr, "rm @%{name}/file1")
        deleted_cnt += 1
        run(csr, "rm @%{name}/file2")
        deleted_cnt += 1

        success_cnt = 0
        skipped_cnt = 0
        for rec in run(csr, "put file://{files} @%{name}"):
            logger.info('rec=%s', rec)
            if rec[6] == 'UPLOADED':
                success_cnt += 1
            elif rec[6] == 'SKIPPED':
                skipped_cnt += 1
        assert success_cnt == deleted_cnt, \
            'uploaded files in the second time'
        assert skipped_cnt == number_of_files - deleted_cnt, \
            'skipped files in the second time'

        run(csr, "copy into {name}")
        rows = 0
        for rec in run(csr, "select count(*) from {name}"):
            rows += rec[0]
        assert rows == number_of_files * number_of_lines, \
            'Number of rows'


def test_put_get_large_files_azure(tmpdir, conn_cnx, request):
=======
    with conn_cnx() as cnx:
        with cnx.cursor() as csr:
            run(
                csr,
                """
            create or replace table {name} (
            aa int,
            dt date,
            ts timestamp,
            tsltz timestamp_ltz,
            tsntz timestamp_ntz,
            tstz timestamp_tz,
            pct float,
            ratio number(6,2))
            """,
            )

            try:
                success_cnt = 0
                skipped_cnt = 0
                for rec in run(csr, "put file://{files} @%{name}"):
                    logger.info("rec=%s", rec)
                    if rec[6] == "UPLOADED":
                        success_cnt += 1
                    elif rec[6] == "SKIPPED":
                        skipped_cnt += 1
                assert success_cnt == number_of_files, "uploaded files"
                assert skipped_cnt == 0, "skipped files"

                deleted_cnt = 0
                run(csr, "rm @%{name}/file0")
                deleted_cnt += 1
                run(csr, "rm @%{name}/file1")
                deleted_cnt += 1
                run(csr, "rm @%{name}/file2")
                deleted_cnt += 1

                success_cnt = 0
                skipped_cnt = 0
                for rec in run(csr, "put file://{files} @%{name}"):
                    logger.info("rec=%s", rec)
                    if rec[6] == "UPLOADED":
                        success_cnt += 1
                    elif rec[6] == "SKIPPED":
                        skipped_cnt += 1
                assert success_cnt == deleted_cnt, "uploaded files in the second time"
                assert (
                    skipped_cnt == number_of_files - deleted_cnt
                ), "skipped files in the second time"

                run(csr, "copy into {name}")
                rows = 0
                for rec in run(csr, "select count(*) from {name}"):
                    rows += rec[0]
                assert rows == number_of_files * number_of_lines, "Number of rows"
            finally:
                run(csr, "drop table if exists {name}")


def test_put_get_large_files_azure(tmpdir, conn_cnx, db_parameters):
>>>>>>> bc9616ad
    """[azure] Puts and Gets Large files."""
    number_of_files = 3
    number_of_lines = 200000
    tmp_dir = generate_k_lines_of_n_files(
        number_of_lines, number_of_files, tmp_dir=str(tmpdir.mkdir("data"))
    )

    files = os.path.join(tmp_dir, "file*")
    output_dir = os.path.join(tmp_dir, "output_dir")
    os.makedirs(output_dir)
    folder_name = random_string(5, "test_put_get_large_files_azure_")

    class cb(SnowflakeProgressPercentage):
        def __init__(self, filename, filesize, **_):
            pass

        def __call__(self, bytes_amount):
            pass

    def run(cnx, sql):
        return (
            cnx.cursor()
            .execute(
                sql.format(files=files, dir=folder_name, output_dir=output_dir),
                _put_callback_output_stream=sys.stdout,
                _get_callback_output_stream=sys.stdout,
                _get_callback=cb,
                _put_callback=cb,
            )
            .fetchall()
        )

    with conn_cnx() as cnx:
<<<<<<< HEAD
        all_recs = run(cnx, "PUT file://{files} @~/{dir}")
        request.addfinalizer(execute(conn_cnx, f"RM @~/{folder_name}"))
        assert all([rec[6] == 'UPLOADED' for rec in all_recs])

        for _ in range(60):
            for _ in range(100):
                all_recs = run(cnx, "LIST @~/{dir}")
                if len(all_recs) == number_of_files:
                    break
                # you may not get the files right after PUT command
                # due to the nature of Azure blob, which synchronizes
                # data eventually.
                time.sleep(1)
            else:
                # wait for another second and retry.
                # this could happen if the files are partially available
                # but not all.
                time.sleep(1)
                continue
            break  # success
        else:
            pytest.fail(
                'cannot list all files. Potentially '
                'PUT command missed uploading Files: {}'.format(all_recs))
        all_recs = run(cnx, "GET @~/{dir} file://{output_dir}")
        assert len(all_recs) == number_of_files
        assert all([rec[2] == 'DOWNLOADED' for rec in all_recs])
=======
        try:
            all_recs = run(cnx, "PUT file://{files} @~/{dir}")
            assert all([rec[6] == "UPLOADED" for rec in all_recs])

            for _ in range(60):
                for _ in range(100):
                    all_recs = run(cnx, "LIST @~/{dir}")
                    if len(all_recs) == number_of_files:
                        break
                    # you may not get the files right after PUT command
                    # due to the nature of Azure blob, which synchronizes
                    # data eventually.
                    time.sleep(1)
                else:
                    # wait for another second and retry.
                    # this could happen if the files are partially available
                    # but not all.
                    time.sleep(1)
                    continue
                break  # success
            else:
                pytest.fail(
                    "cannot list all files. Potentially "
                    "PUT command missed uploading Files: {}".format(all_recs)
                )
            all_recs = run(cnx, "GET @~/{dir} file://{output_dir}")
            assert len(all_recs) == number_of_files
            assert all([rec[2] == "DOWNLOADED" for rec in all_recs])
        finally:
            run(cnx, "RM @~/{dir}")
>>>>>>> bc9616ad
<|MERGE_RESOLUTION|>--- conflicted
+++ resolved
@@ -29,38 +29,22 @@
 pytestmark = [pytest.mark.azure]
 
 
-<<<<<<< HEAD
-@pytest.mark.parametrize("from_path", [True, pytest.param(False, marks=pytest.mark.skipolddriver)])
-def test_put_get_with_azure(tmpdir, conn_cnx, from_path):
-=======
 @pytest.mark.parametrize(
     "from_path", [True, pytest.param(False, marks=pytest.mark.skipolddriver)]
 )
-def test_put_get_with_azure(tmpdir, conn_cnx, db_parameters, from_path):
->>>>>>> bc9616ad
+def test_put_get_with_azure(tmpdir, conn_cnx, from_path):
     """[azure] Puts and Gets a small text using Azure."""
     # create a data file
     fname = str(tmpdir.join("test_put_get_with_azure_token.txt.gz"))
     original_contents = "123,test1\n456,test2\n"
     with gzip.open(fname, "wb") as f:
         f.write(original_contents.encode(UTF8))
-<<<<<<< HEAD
-    tmp_dir = str(tmpdir.mkdir('test_put_get_with_azure_token'))
-    table_name = random_string(7, 'snow32806_')
+    tmp_dir = str(tmpdir.mkdir("test_put_get_with_azure_token"))
+    table_name = random_string(5, "snow32806_")
 
     with conn_cnx() as cnx:
         with cnx.cursor() as csr:
             csr.execute("create table {} (a int, b string)".format(table_name))
-=======
-    tmp_dir = str(tmpdir.mkdir("test_put_get_with_azure_token"))
-    table_name = random_string(5, "snow32806_")
-
-    with conn_cnx() as cnx:
-        with cnx.cursor() as csr:
-            csr.execute(
-                "create or replace table {} (a int, b string)".format(table_name)
-            )
->>>>>>> bc9616ad
             try:
                 file_stream = None if from_path else open(fname, "rb")
                 put(
@@ -122,9 +106,10 @@
         sql = sql.format(files=files, name=folder_name)
         return csr.execute(sql).fetchall()
 
-<<<<<<< HEAD
     with conn_cnx() as cnx, cnx.cursor() as csr:
-        run(csr, """
+        run(
+            csr,
+            """
         create table {name} (
         aa int,
         dt date,
@@ -134,48 +119,19 @@
         tstz timestamp_tz,
         pct float,
         ratio number(6,2))
-        """)
+        """,
+        )
         request.addfinalizer(drop_table(conn_cnx, folder_name))
 
         all_recs = run(csr, "put file://{files} @%{name}")
-        assert all([rec[6] == 'UPLOADED' for rec in all_recs])
+        assert all([rec[6] == "UPLOADED" for rec in all_recs])
         run(csr, "copy into {name}")
 
         rows = sum([rec[0] for rec in run(csr, "select count(*) from {name}")])
-        assert rows == number_of_files * number_of_lines, 'Number of rows'
+        assert rows == number_of_files * number_of_lines, "Number of rows"
 
 
 def test_put_copy_duplicated_files_azure(tmpdir, conn_cnx, request):
-=======
-    with conn_cnx() as cnx:
-        with cnx.cursor() as csr:
-            run(
-                csr,
-                """
-            create or replace table {name} (
-            aa int,
-            dt date,
-            ts timestamp,
-            tsltz timestamp_ltz,
-            tsntz timestamp_ntz,
-            tstz timestamp_tz,
-            pct float,
-            ratio number(6,2))
-            """,
-            )
-            try:
-                all_recs = run(csr, "put file://{files} @%{name}")
-                assert all([rec[6] == "UPLOADED" for rec in all_recs])
-                run(csr, "copy into {name}")
-
-                rows = sum([rec[0] for rec in run(csr, "select count(*) from {name}")])
-                assert rows == number_of_files * number_of_lines, "Number of rows"
-            finally:
-                run(csr, "drop table if exists {name}")
-
-
-def test_put_copy_duplicated_files_azure(tmpdir, conn_cnx, db_parameters):
->>>>>>> bc9616ad
     """[azure] Puts and Copies duplicated files."""
     # generates N files
     number_of_files = 5
@@ -191,9 +147,10 @@
         sql = sql.format(files=files, name=table_name)
         return csr.execute(sql, _raise_put_get_error=False).fetchall()
 
-<<<<<<< HEAD
     with conn_cnx() as cnx, cnx.cursor() as csr:
-        run(csr, """
+        run(
+            csr,
+            """
         create table {name} (
         aa int,
         dt date,
@@ -203,19 +160,20 @@
         tstz timestamp_tz,
         pct float,
         ratio number(6,2))
-        """)
+        """,
+        )
         request.addfinalizer(drop_table(conn_cnx, table_name))
 
         success_cnt = 0
         skipped_cnt = 0
         for rec in run(csr, "put file://{files} @%{name}"):
-            logger.info('rec=%s', rec)
-            if rec[6] == 'UPLOADED':
+            logger.info("rec=%s", rec)
+            if rec[6] == "UPLOADED":
                 success_cnt += 1
-            elif rec[6] == 'SKIPPED':
+            elif rec[6] == "SKIPPED":
                 skipped_cnt += 1
-        assert success_cnt == number_of_files, 'uploaded files'
-        assert skipped_cnt == 0, 'skipped files'
+        assert success_cnt == number_of_files, "uploaded files"
+        assert skipped_cnt == 0, "skipped files"
 
         deleted_cnt = 0
         run(csr, "rm @%{name}/file0")
@@ -228,87 +186,24 @@
         success_cnt = 0
         skipped_cnt = 0
         for rec in run(csr, "put file://{files} @%{name}"):
-            logger.info('rec=%s', rec)
-            if rec[6] == 'UPLOADED':
+            logger.info("rec=%s", rec)
+            if rec[6] == "UPLOADED":
                 success_cnt += 1
-            elif rec[6] == 'SKIPPED':
+            elif rec[6] == "SKIPPED":
                 skipped_cnt += 1
-        assert success_cnt == deleted_cnt, \
-            'uploaded files in the second time'
-        assert skipped_cnt == number_of_files - deleted_cnt, \
-            'skipped files in the second time'
+        assert success_cnt == deleted_cnt, "uploaded files in the second time"
+        assert (
+            skipped_cnt == number_of_files - deleted_cnt
+        ), "skipped files in the second time"
 
         run(csr, "copy into {name}")
         rows = 0
         for rec in run(csr, "select count(*) from {name}"):
             rows += rec[0]
-        assert rows == number_of_files * number_of_lines, \
-            'Number of rows'
+        assert rows == number_of_files * number_of_lines, "Number of rows"
 
 
 def test_put_get_large_files_azure(tmpdir, conn_cnx, request):
-=======
-    with conn_cnx() as cnx:
-        with cnx.cursor() as csr:
-            run(
-                csr,
-                """
-            create or replace table {name} (
-            aa int,
-            dt date,
-            ts timestamp,
-            tsltz timestamp_ltz,
-            tsntz timestamp_ntz,
-            tstz timestamp_tz,
-            pct float,
-            ratio number(6,2))
-            """,
-            )
-
-            try:
-                success_cnt = 0
-                skipped_cnt = 0
-                for rec in run(csr, "put file://{files} @%{name}"):
-                    logger.info("rec=%s", rec)
-                    if rec[6] == "UPLOADED":
-                        success_cnt += 1
-                    elif rec[6] == "SKIPPED":
-                        skipped_cnt += 1
-                assert success_cnt == number_of_files, "uploaded files"
-                assert skipped_cnt == 0, "skipped files"
-
-                deleted_cnt = 0
-                run(csr, "rm @%{name}/file0")
-                deleted_cnt += 1
-                run(csr, "rm @%{name}/file1")
-                deleted_cnt += 1
-                run(csr, "rm @%{name}/file2")
-                deleted_cnt += 1
-
-                success_cnt = 0
-                skipped_cnt = 0
-                for rec in run(csr, "put file://{files} @%{name}"):
-                    logger.info("rec=%s", rec)
-                    if rec[6] == "UPLOADED":
-                        success_cnt += 1
-                    elif rec[6] == "SKIPPED":
-                        skipped_cnt += 1
-                assert success_cnt == deleted_cnt, "uploaded files in the second time"
-                assert (
-                    skipped_cnt == number_of_files - deleted_cnt
-                ), "skipped files in the second time"
-
-                run(csr, "copy into {name}")
-                rows = 0
-                for rec in run(csr, "select count(*) from {name}"):
-                    rows += rec[0]
-                assert rows == number_of_files * number_of_lines, "Number of rows"
-            finally:
-                run(csr, "drop table if exists {name}")
-
-
-def test_put_get_large_files_azure(tmpdir, conn_cnx, db_parameters):
->>>>>>> bc9616ad
     """[azure] Puts and Gets Large files."""
     number_of_files = 3
     number_of_lines = 200000
@@ -342,10 +237,9 @@
         )
 
     with conn_cnx() as cnx:
-<<<<<<< HEAD
         all_recs = run(cnx, "PUT file://{files} @~/{dir}")
         request.addfinalizer(execute(conn_cnx, f"RM @~/{folder_name}"))
-        assert all([rec[6] == 'UPLOADED' for rec in all_recs])
+        assert all([rec[6] == "UPLOADED" for rec in all_recs])
 
         for _ in range(60):
             for _ in range(100):
@@ -365,40 +259,9 @@
             break  # success
         else:
             pytest.fail(
-                'cannot list all files. Potentially '
-                'PUT command missed uploading Files: {}'.format(all_recs))
+                "cannot list all files. Potentially "
+                "PUT command missed uploading Files: {}".format(all_recs)
+            )
         all_recs = run(cnx, "GET @~/{dir} file://{output_dir}")
         assert len(all_recs) == number_of_files
-        assert all([rec[2] == 'DOWNLOADED' for rec in all_recs])
-=======
-        try:
-            all_recs = run(cnx, "PUT file://{files} @~/{dir}")
-            assert all([rec[6] == "UPLOADED" for rec in all_recs])
-
-            for _ in range(60):
-                for _ in range(100):
-                    all_recs = run(cnx, "LIST @~/{dir}")
-                    if len(all_recs) == number_of_files:
-                        break
-                    # you may not get the files right after PUT command
-                    # due to the nature of Azure blob, which synchronizes
-                    # data eventually.
-                    time.sleep(1)
-                else:
-                    # wait for another second and retry.
-                    # this could happen if the files are partially available
-                    # but not all.
-                    time.sleep(1)
-                    continue
-                break  # success
-            else:
-                pytest.fail(
-                    "cannot list all files. Potentially "
-                    "PUT command missed uploading Files: {}".format(all_recs)
-                )
-            all_recs = run(cnx, "GET @~/{dir} file://{output_dir}")
-            assert len(all_recs) == number_of_files
-            assert all([rec[2] == "DOWNLOADED" for rec in all_recs])
-        finally:
-            run(cnx, "RM @~/{dir}")
->>>>>>> bc9616ad
+        assert all([rec[2] == "DOWNLOADED" for rec in all_recs])