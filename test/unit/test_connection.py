#!/usr/bin/env python
# -*- coding: utf-8 -*-
#
# Copyright (c) 2012-2021 Snowflake Computing Inc. All right reserved.
#
import os
import queue
import threading

import pytest
from mock import patch

import snowflake.connector
from snowflake.connector import SnowflakeConnection
from snowflake.connector.description import CLIENT_NAME
from snowflake.connector.network import APPLICATION_SNOWSQL

try:  # pragma: no cover
    from snowflake.connector.constants import QueryStatus
except ImportError:
    QueryStatus = None


@patch("snowflake.connector.network.SnowflakeRestful._post_request")
def test_connect_with_service_name(mockSnowflakeRestfulPostRequest):
    def mock_post_request(url, headers, json_body, **kwargs):
        global mock_cnt
        ret = None
        if mock_cnt == 0:
            # return from /v1/login-request
            ret = {
                "success": True,
                "message": None,
                "data": {
                    "token": "TOKEN",
                    "masterToken": "MASTER_TOKEN",
                    "idToken": None,
                    "parameters": [
                        {"name": "SERVICE_NAME", "value": "FAKE_SERVICE_NAME"}
                    ],
                },
            }
        return ret

    # POST requests mock
    mockSnowflakeRestfulPostRequest.side_effect = mock_post_request

    global mock_cnt
    mock_cnt = 0

    account = "testaccount"
    user = "testuser"

    # connection
    con = snowflake.connector.connect(
        account=account,
        user=user,
        password="testpassword",
        database="TESTDB",
        warehouse="TESTWH",
    )
    assert con.service_name == "FAKE_SERVICE_NAME"


@pytest.mark.skip(reason="Mock doesn't work as expected.")
@patch("snowflake.connector.network.SnowflakeRestful._post_request")
def test_connection_ignore_exception(mockSnowflakeRestfulPostRequest):
    def mock_post_request(url, headers, json_body, **kwargs):
        global mock_cnt
        ret = None
        if mock_cnt == 0:
            # return from /v1/login-request
            ret = {
                "success": True,
                "message": None,
                "data": {
                    "token": "TOKEN",
                    "masterToken": "MASTER_TOKEN",
                    "idToken": None,
                    "parameters": [
                        {"name": "SERVICE_NAME", "value": "FAKE_SERVICE_NAME"}
                    ],
                },
            }
        elif mock_cnt == 1:
            ret = {
                "success": False,
                "message": "Session gone",
                "data": None,
                "code": 390111,
            }
        mock_cnt += 1
        return ret

    # POST requests mock
    mockSnowflakeRestfulPostRequest.side_effect = mock_post_request

    global mock_cnt
    mock_cnt = 0

    account = "testaccount"
    user = "testuser"

    # connection
    con = snowflake.connector.connect(
        account=account,
        user=user,
        password="testpassword",
        database="TESTDB",
        warehouse="TESTWH",
    )
    # Test to see if closing connection works or raises an exception. If an exception is raised, test will fail.
    con.close()


@pytest.mark.skipolddriver
def test_is_still_running():
    """Checks that is_still_running returns expected results."""
    statuses = [
        (QueryStatus.RUNNING, True),
        (QueryStatus.ABORTING, False),
        (QueryStatus.SUCCESS, False),
        (QueryStatus.FAILED_WITH_ERROR, False),
        (QueryStatus.ABORTED, False),
        (QueryStatus.QUEUED, True),
        (QueryStatus.FAILED_WITH_INCIDENT, False),
        (QueryStatus.DISCONNECTED, False),
        (QueryStatus.RESUMING_WAREHOUSE, True),
        (QueryStatus.QUEUED_REPAIRING_WAREHOUSE, True),
        (QueryStatus.RESTARTED, False),
        (QueryStatus.BLOCKED, False),
        (QueryStatus.NO_DATA, True),
    ]
    for status, expected_result in statuses:
<<<<<<< HEAD
        assert snowflake.connector.SnowflakeConnection.is_still_running(status) == expected_result


def test_privatelink_ocsp_url_creation():
    hostname = "testaccount.us-east-1.privatelink.snowflakecomputing.com"
    SnowflakeConnection.setup_ocsp_privatelink(APPLICATION_SNOWSQL, hostname)

    ocsp_cache_server = os.getenv("SF_OCSP_RESPONSE_CACHE_SERVER_URL", None)
    assert ocsp_cache_server == \
           "http://ocsp.testaccount.us-east-1.privatelink.snowflakecomputing.com/ocsp_response_cache.json"

    del os.environ['SF_OCSP_RESPONSE_CACHE_SERVER_URL']

    SnowflakeConnection.setup_ocsp_privatelink(CLIENT_NAME, hostname)
    ocsp_cache_server = os.getenv("SF_OCSP_RESPONSE_CACHE_SERVER_URL", None)
    assert ocsp_cache_server == \
           "http://ocsp.testaccount.us-east-1.privatelink.snowflakecomputing.com/ocsp_response_cache.json"


class ExecPrivatelinkThread(threading.Thread):

    def __init__(self, bucket, hostname, expectation, client_name):
        threading.Thread.__init__(self)
        self.bucket = bucket
        self.hostname = hostname
        self.expectation = expectation
        self.client_name = client_name

    def run(self):
        SnowflakeConnection.setup_ocsp_privatelink(self.client_name, self.hostname)
        ocsp_cache_server = os.getenv("SF_OCSP_RESPONSE_CACHE_SERVER_URL", None)
        if ocsp_cache_server is not None and ocsp_cache_server != \
                self.expectation:
            print("Got {} Expected {}".format(ocsp_cache_server, self.expectation))
            self.bucket.put("Fail")
        else:
            self.bucket.put("Success")


def test_privatelink_ocsp_url_multithreaded():
    bucket = queue.Queue()

    hostname = "testaccount.us-east-1.privatelink.snowflakecomputing.com"
    expectation = "http://ocsp.testaccount.us-east-1.privatelink.snowflakecomputing.com/ocsp_response_cache.json"
    thread_obj = []
    for _ in range(15):
        thread_obj.append(ExecPrivatelinkThread(bucket, hostname, expectation, CLIENT_NAME))

    for t in thread_obj:
        t.start()

    fail_flag = False
    for t in thread_obj:
        t.join()
        exc = bucket.get(block=False)
        if exc != 'Success' and not fail_flag:
            fail_flag = True

    if fail_flag:
        raise AssertionError()

    if os.getenv("SF_OCSP_RESPONSE_CACHE_SERVER_URL", None) is not None:
        del os.environ["SF_OCSP_RESPONSE_CACHE_SERVER_URL"]


def test_privatelink_ocsp_url_multithreaded_snowsql():
    bucket = queue.Queue()

    hostname = "testaccount.us-east-1.privatelink.snowflakecomputing.com"
    expectation = "http://ocsp.testaccount.us-east-1.privatelink.snowflakecomputing.com/ocsp_response_cache.json"
    thread_obj = []
    for _ in range(15):
        thread_obj.append(ExecPrivatelinkThread(bucket, hostname, expectation, APPLICATION_SNOWSQL))

    for t in thread_obj:
        t.start()

    fail_flag = False
    for i in range(15):
        thread_obj[i].join()
        exc = bucket.get(block=False)
        if exc != 'Success' and not fail_flag:
            fail_flag = True

    if fail_flag:
        raise AssertionError()
=======
        assert (
            snowflake.connector.SnowflakeConnection.is_still_running(status)
            == expected_result
        )
>>>>>>> bc9616ad
<|MERGE_RESOLUTION|>--- conflicted
+++ resolved
@@ -132,8 +132,10 @@
         (QueryStatus.NO_DATA, True),
     ]
     for status, expected_result in statuses:
-<<<<<<< HEAD
-        assert snowflake.connector.SnowflakeConnection.is_still_running(status) == expected_result
+        assert (
+            snowflake.connector.SnowflakeConnection.is_still_running(status)
+            == expected_result
+        )
 
 
 def test_privatelink_ocsp_url_creation():
@@ -141,19 +143,22 @@
     SnowflakeConnection.setup_ocsp_privatelink(APPLICATION_SNOWSQL, hostname)
 
     ocsp_cache_server = os.getenv("SF_OCSP_RESPONSE_CACHE_SERVER_URL", None)
-    assert ocsp_cache_server == \
-           "http://ocsp.testaccount.us-east-1.privatelink.snowflakecomputing.com/ocsp_response_cache.json"
-
-    del os.environ['SF_OCSP_RESPONSE_CACHE_SERVER_URL']
+    assert (
+        ocsp_cache_server
+        == "http://ocsp.testaccount.us-east-1.privatelink.snowflakecomputing.com/ocsp_response_cache.json"
+    )
+
+    del os.environ["SF_OCSP_RESPONSE_CACHE_SERVER_URL"]
 
     SnowflakeConnection.setup_ocsp_privatelink(CLIENT_NAME, hostname)
     ocsp_cache_server = os.getenv("SF_OCSP_RESPONSE_CACHE_SERVER_URL", None)
-    assert ocsp_cache_server == \
-           "http://ocsp.testaccount.us-east-1.privatelink.snowflakecomputing.com/ocsp_response_cache.json"
+    assert (
+        ocsp_cache_server
+        == "http://ocsp.testaccount.us-east-1.privatelink.snowflakecomputing.com/ocsp_response_cache.json"
+    )
 
 
 class ExecPrivatelinkThread(threading.Thread):
-
     def __init__(self, bucket, hostname, expectation, client_name):
         threading.Thread.__init__(self)
         self.bucket = bucket
@@ -164,8 +169,7 @@
     def run(self):
         SnowflakeConnection.setup_ocsp_privatelink(self.client_name, self.hostname)
         ocsp_cache_server = os.getenv("SF_OCSP_RESPONSE_CACHE_SERVER_URL", None)
-        if ocsp_cache_server is not None and ocsp_cache_server != \
-                self.expectation:
+        if ocsp_cache_server is not None and ocsp_cache_server != self.expectation:
             print("Got {} Expected {}".format(ocsp_cache_server, self.expectation))
             self.bucket.put("Fail")
         else:
@@ -179,7 +183,9 @@
     expectation = "http://ocsp.testaccount.us-east-1.privatelink.snowflakecomputing.com/ocsp_response_cache.json"
     thread_obj = []
     for _ in range(15):
-        thread_obj.append(ExecPrivatelinkThread(bucket, hostname, expectation, CLIENT_NAME))
+        thread_obj.append(
+            ExecPrivatelinkThread(bucket, hostname, expectation, CLIENT_NAME)
+        )
 
     for t in thread_obj:
         t.start()
@@ -188,7 +194,7 @@
     for t in thread_obj:
         t.join()
         exc = bucket.get(block=False)
-        if exc != 'Success' and not fail_flag:
+        if exc != "Success" and not fail_flag:
             fail_flag = True
 
     if fail_flag:
@@ -205,7 +211,9 @@
     expectation = "http://ocsp.testaccount.us-east-1.privatelink.snowflakecomputing.com/ocsp_response_cache.json"
     thread_obj = []
     for _ in range(15):
-        thread_obj.append(ExecPrivatelinkThread(bucket, hostname, expectation, APPLICATION_SNOWSQL))
+        thread_obj.append(
+            ExecPrivatelinkThread(bucket, hostname, expectation, APPLICATION_SNOWSQL)
+        )
 
     for t in thread_obj:
         t.start()
@@ -214,14 +222,8 @@
     for i in range(15):
         thread_obj[i].join()
         exc = bucket.get(block=False)
-        if exc != 'Success' and not fail_flag:
+        if exc != "Success" and not fail_flag:
             fail_flag = True
 
     if fail_flag:
-        raise AssertionError()
-=======
-        assert (
-            snowflake.connector.SnowflakeConnection.is_still_running(status)
-            == expected_result
-        )
->>>>>>> bc9616ad
+        raise AssertionError()