--- conflicted
+++ resolved
@@ -39,15 +39,10 @@
 
 def test_create_client(caplog):
     """Creates a GCSUtil with an access token."""
-<<<<<<< HEAD
-    caplog.set_level(logging.DEBUG, 'snowflake.connector')
-    client = SnowflakeGCSRestClient.create_client({'creds': {'GCS_ACCESS_TOKEN': 'fake_token'}})
-=======
     caplog.set_level(logging.DEBUG, "snowflake.connector")
-    client = SnowflakeGCSUtil.create_client(
+    client = SnowflakeGCSRestClient.create_client(
         {"creds": {"GCS_ACCESS_TOKEN": "fake_token"}}
     )
->>>>>>> bc9616ad
     assert client is not None
     assert client == "fake_token"
 
@@ -67,19 +62,13 @@
     )
     with open(f_name, "w") as f:
         f.write(random_string(15))
-<<<<<<< HEAD
-    with mock.patch('snowflake.connector.vendored.requests.put' if vendored_request else 'requests.put',
-                    side_effect=requests.exceptions.HTTPError(response=resp)):
+    with mock.patch(
+        "snowflake.connector.vendored.requests.put"
+        if vendored_request
+        else "requests.put",
+        side_effect=requests.exceptions.HTTPError(response=resp),
+    ):
         SnowflakeGCSRestClient.upload_file(f_name, meta, None, 99, 64000)
-=======
-    with mock.patch(
-        "snowflake.connector.vendored.requests.put"
-        if vendored_request
-        else "requests.put",
-        side_effect=requests.exceptions.HTTPError(response=resp),
-    ):
-        SnowflakeGCSUtil.upload_file(f_name, meta, None, 99, 64000)
->>>>>>> bc9616ad
         assert isinstance(meta.last_error, requests.exceptions.HTTPError)
         assert meta.result_status == ResultStatus.NEED_RETRY
 
@@ -120,19 +109,13 @@
         presigned_url="some_url",
         sha256_digest="asd",
     )
-<<<<<<< HEAD
-    with mock.patch('snowflake.connector.vendored.requests.get' if vendored_request else 'requests.get',
-                    side_effect=requests.exceptions.HTTPError(response=resp)):
+    with mock.patch(
+        "snowflake.connector.vendored.requests.get"
+        if vendored_request
+        else "requests.get",
+        side_effect=requests.exceptions.HTTPError(response=resp),
+    ):
         SnowflakeGCSRestClient._native_download_file(meta, str(tmp_path), 99)
-=======
-    with mock.patch(
-        "snowflake.connector.vendored.requests.get"
-        if vendored_request
-        else "requests.get",
-        side_effect=requests.exceptions.HTTPError(response=resp),
-    ):
-        SnowflakeGCSUtil._native_download_file(meta, str(tmp_path), 99)
->>>>>>> bc9616ad
         assert isinstance(meta.last_error, requests.exceptions.HTTPError)
         assert meta.result_status == ResultStatus.NEED_RETRY
 
@@ -172,19 +155,13 @@
     )
     with open(f_name, "w") as f:
         f.write(random_string(15))
-<<<<<<< HEAD
-    with mock.patch('snowflake.connector.vendored.requests.put' if vendored_request else 'requests.put',
-                    side_effect=requests.exceptions.Timeout(response=resp)):
-        SnowflakeGCSRestClient.upload_file(f_name, meta, None, 99, 64000)
-=======
     with mock.patch(
         "snowflake.connector.vendored.requests.put"
         if vendored_request
         else "requests.put",
         side_effect=requests.exceptions.Timeout(response=resp),
     ):
-        SnowflakeGCSUtil.upload_file(f_name, meta, None, 99, 64000)
->>>>>>> bc9616ad
+        SnowflakeGCSRestClient.upload_file(f_name, meta, None, 99, 64000)
     assert isinstance(meta.last_error, requests.exceptions.Timeout)
     assert meta.result_status == ResultStatus.NEED_RETRY
     assert all(
@@ -212,19 +189,13 @@
         presigned_url="some_url",
         sha256_digest="asd",
     )
-<<<<<<< HEAD
-    with mock.patch('snowflake.connector.vendored.requests.get' if vendored_request else 'requests.get',
-                    side_effect=requests.exceptions.Timeout(response=resp)):
-        SnowflakeGCSRestClient._native_download_file(meta, str(tmp_path), 99)
-=======
     with mock.patch(
         "snowflake.connector.vendored.requests.get"
         if vendored_request
         else "requests.get",
         side_effect=requests.exceptions.Timeout(response=resp),
     ):
-        SnowflakeGCSUtil._native_download_file(meta, str(tmp_path), 99)
->>>>>>> bc9616ad
+        SnowflakeGCSRestClient._native_download_file(meta, str(tmp_path), 99)
     assert isinstance(meta.last_error, requests.exceptions.Timeout)
     assert meta.result_status == ResultStatus.NEED_RETRY
     assert (
@@ -242,11 +213,7 @@
         stage_location_type="GCS",
         presigned_url="www.example.com",
     )
-<<<<<<< HEAD
-    file_header = SnowflakeGCSRestClient.get_file_header(meta, 'file')
-=======
-    file_header = SnowflakeGCSUtil.get_file_header(meta, "file")
->>>>>>> bc9616ad
+    file_header = SnowflakeGCSRestClient.get_file_header(meta, "file")
     assert file_header.digest is None
     assert file_header.content_length is None
     assert file_header.encryption_metadata is None